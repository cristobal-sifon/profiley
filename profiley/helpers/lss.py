--- conflicted
+++ resolved
@@ -231,11 +231,7 @@
     return
 
 
-<<<<<<< HEAD
-def xi2sigma(R, r_xi, xi, rho_m, threads=1, verbose=2, full_output=False):
-=======
 def xi2sigma(R, r_xi, xi, rho_m, threads=1, full_output=False, verbose=2):
->>>>>>> 74b12231
     """Calculate the surface density from the correlation function
 
     Parameters
@@ -259,25 +255,19 @@
     full_output : bool, optional
         whether to return the radial coordinates as well as the
         surface density (default False)
-    verbose : {0,1,2}
-        verbosity. 0 is quiet, 2 is full verbose
     full_output : bool, optional
         if ``True``, return the radii as well as the surface density,
         both with the same shapes
+    verbose : {0,1,2}
+        verbosity. 0 is quiet, 2 is full verbose
 
     Returns
     -------
     sigma : np.ndarray, shape ([M,[P,]]N)
         surface density calculated at projected radii R
-<<<<<<< HEAD
-    R : np.ndarray, shape ([M,P],N)
-        array of radii with the same shape as ``sigma``. Returned only
-        if ``full_output==True``
-=======
     Rsigma : np.ndarray, shape ([M,[P,]]N)
         radial coordinate reshaped to have the same shape as ``sigma``.
         Returned only if ``full_output==True``
->>>>>>> 74b12231
 
     Notes
     -----
@@ -289,7 +279,7 @@
       track of progress it is advised to call this function for
       pieces of your data and do the progress printing when calling
       this function.
-    * <Note on the shape of r_xi>
+
     """
     # we need to know the original shapes as we reshape these
     R_shape = R.shape
@@ -342,9 +332,6 @@
     if threads == 1:
         sigma = np.array(
             [_xi2sig_single(*args) for args in zip(R, ln_rxi, ln_1plusxi)])
-        #if len(xi_shape) == 3:
-            # probably need to transpose this to get it right!
-            #sigma = sigma.reshape(output_shape)
     # run in parallel
     else:
         pool = mp.Pool(threads)
@@ -359,12 +346,6 @@
         for i, x in enumerate(out):
             sigma_j, j = x.get()
             sigma[j] = sigma_j
-        """
-            if i % (n//20) == 0:
-                print('{0:.2f}% done after {1:.2f} min ...\r'.format(
-                    100*i/n, (time()-ti)/60), end='')
-        print()
-        """
     if verbose:
         t = time() - to
         print(f'Calculated {n} surface densities in {t/60:.2f} min,' \
@@ -375,11 +356,7 @@
     sigma = 2 * rho_m * R * sigma
     if full_output:
         return sigma, R
-<<<<<<< HEAD
-    return R
-=======
     return sigma
->>>>>>> 74b12231
 
 
 def _xi2sig_single(R, ln_rxi, ln_1plusxi, idx=None, verbose=True):
